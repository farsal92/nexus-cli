#!/bin/bash

# Nexus CLI Integration Test
# This script runs the CLI in headless mode and verifies it can submit proofs to production
# Usage: ./integration_test.sh [binary_path] [node_id] [--max-tasks]
# Example: ./integration_test.sh ./target/release/nexus-network 6166715 --max-tasks 1

set -e

# Disable core dumps globally
ulimit -c 0

# Colors for output
RED='\033[0;31m'
GREEN='\033[0;32m'
YELLOW='\033[1;33m'
NC='\033[0m' # No Color

echo -e "${YELLOW}Starting Nexus CLI Integration Test...${NC}"

# Function to print colored output
print_status() {
	echo -e "${GREEN}[SUCCESS]${NC} $1"
}

print_error() {
	echo -e "${RED}[ERROR]${NC} $1"
}

print_info() {
	echo -e "${YELLOW}[INFO]${NC} $1"
}

# Configuration
NODE_ID="${2:-6166715}" # Use second argument or default (fallback)
MAX_TIMEOUT_SECONDS=180 # 3 minutes max timeout
SUCCESS_PATTERN="Step 4 of 4: Proof submitted successfully"
JUST_ONCE=false

# Check for --max-tasks parameter (could be in position 2 or 3)
if [[ "$2" == "--max-tasks" ]] || [[ "$3" == "--max-tasks" ]]; then
	JUST_ONCE=true
	print_info "Running with max-tasks=1 - will exit after first proof or rate limiting"
fi

# Parse node IDs from environment variable (GitHub secret) or use fallback
if [ -n "$SMOKE_TEST_NODE_IDS" ]; then
	# Split comma-separated string into array
	IFS=',' read -ra NODE_IDS <<<"$SMOKE_TEST_NODE_IDS"
elif [ "$2" != "--max-tasks" ] && [ -n "$2" ]; then
	# If a specific node ID was provided as argument, use only that one
	NODE_IDS=("$2")
else
	# Fallback node IDs if secret not available
	NODE_IDS=(
		"6166715"
		"23716208"
		"23519580"
		"23718361"
	)
fi

# Get binary path from command line argument or use default
BINARY_PATH="${1:-./target/release/nexus-network}"

# Check if the CLI binary exists
if [ ! -f "$BINARY_PATH" ]; then
	print_error "CLI binary not found at: $BINARY_PATH"
	print_info "Usage: $0 [binary_path] [node_id]"
	print_info "Example: $0 ./target/release/nexus-network <node_id>"
	exit 1
fi

print_info "Using binary: $BINARY_PATH"
print_info "Monitoring for: $SUCCESS_PATTERN"

# Shuffle the node IDs array to load balance
NODE_IDS=($(printf '%s\n' "${NODE_IDS[@]}" | sort -R))

# Try each node ID until one works
for node_id in "${NODE_IDS[@]}"; do
<<<<<<< HEAD
    
    # Use temporary files to capture output
    TEMP_OUTPUT=$(mktemp)
    TEMP_RAW_OUTPUT=$(mktemp)
    trap "rm -f $TEMP_OUTPUT $TEMP_RAW_OUTPUT" EXIT

    # Start the CLI process and capture output with timeout
    print_info "Starting CLI process..."
    
    # Start the CLI process in background (release mode should have clean output)
    (ulimit -c 0; RUST_LOG=warn "$BINARY_PATH" start --headless --max-tasks 1 --node-id $node_id 2>&1 | tee "$TEMP_RAW_OUTPUT") &
    CLI_PID=$!
    
    # Wait for either completion or timeout (60 seconds)
    TIMEOUT=60
    for i in $(seq 1 $TIMEOUT); do
        if ! kill -0 "$CLI_PID" 2>/dev/null; then
            # Process has finished
            wait "$CLI_PID"
            CLI_EXIT_CODE=$?
            break
        fi
        
        # Check for success pattern every 5 seconds and show progress
        if [ $((i % 10)) -eq 0 ]; then
            print_info "CLI still running... ($i/$TIMEOUT seconds)"
            if [ -f "$TEMP_RAW_OUTPUT" ]; then
                # Show the last few lines to see progress
                LAST_LINES=$(tail -3 "$TEMP_RAW_OUTPUT" 2>/dev/null)
                if [ -n "$LAST_LINES" ]; then
                    print_info "Recent activity:"
                    echo "$LAST_LINES" | while IFS= read -r line; do
                        echo "    $line"
                    done
                fi
            fi
        fi
        
        if [ $((i % 5)) -eq 0 ] && [ -f "$TEMP_RAW_OUTPUT" ]; then
            if grep -q "$SUCCESS_PATTERN" "$TEMP_RAW_OUTPUT" 2>/dev/null; then
                print_status "Success pattern detected early, waiting for clean exit..."
                # Give it 30 more seconds to exit cleanly
                for j in $(seq 1 30); do
                    if ! kill -0 "$CLI_PID" 2>/dev/null; then
                        print_info "CLI exited cleanly after success"
                        wait "$CLI_PID" 2>/dev/null
                        CLI_EXIT_CODE=$?
                        break 2
                    fi
                    sleep 1
                done
                # If still running after 30 seconds, terminate it
                if kill -0 "$CLI_PID" 2>/dev/null; then
                    print_info "CLI still running after 30s, terminating..."
                    kill -TERM "$CLI_PID" 2>/dev/null
                    sleep 2
                    if kill -0 "$CLI_PID" 2>/dev/null; then
                        kill -KILL "$CLI_PID" 2>/dev/null
                    fi
                    wait "$CLI_PID" 2>/dev/null
                    CLI_EXIT_CODE=$?
                fi
                break
            fi
        fi
        
        sleep 1
    done
    
    # If we reached timeout, kill the process
    if kill -0 "$CLI_PID" 2>/dev/null; then
        print_info "CLI process timed out after $TIMEOUT seconds, terminating..."
        kill -TERM "$CLI_PID" 2>/dev/null
        sleep 2
        if kill -0 "$CLI_PID" 2>/dev/null; then
            kill -KILL "$CLI_PID" 2>/dev/null
        fi
        wait "$CLI_PID" 2>/dev/null
        CLI_EXIT_CODE=$?
    fi
    
    if [ "$CLI_EXIT_CODE" -eq 0 ]; then
        # Process completed successfully
        print_info "CLI process completed successfully"
        
        if grep -q "$SUCCESS_PATTERN" "$TEMP_RAW_OUTPUT" 2>/dev/null; then
            print_status "Success pattern detected: $SUCCESS_PATTERN"
            SUCCESS_FOUND=true
        else
            print_info "No success pattern found in output"
        fi
    else
        # Process failed or was terminated
        if [ "$CLI_EXIT_CODE" -eq 143 ]; then
            # Process was terminated by SIGTERM (timeout or signal)
            print_info "Process terminated by signal"
        elif [ "$CLI_EXIT_CODE" -eq 124 ]; then
            # Process timed out
            print_info "Process timed out"
        else
            print_info "Process exited with code: $CLI_EXIT_CODE"
        fi
        
        if grep -q "Rate limited" "$TEMP_RAW_OUTPUT" 2>/dev/null; then
            RATE_LIMITED=true
        fi
    fi
    

    # Check if we found the success pattern
    if [ "$SUCCESS_FOUND" = true ]; then
        print_status "Integration test PASSED - CLI successfully submitted proof"
        exit 0
    elif [ "$JUST_ONCE" = true ] && [ "$EXIT_EARLY" = true ]; then
        # In --once mode, continue to next node ID if rate limited
        continue
    else
        if [ "$RATE_LIMITED" = true ]; then
            print_info "Rate limited"
        fi
    fi
    
    # Clean up temp files
    rm -f "$TEMP_OUTPUT" "$TEMP_RAW_OUTPUT"
=======

	# Use temporary files to capture output
	TEMP_OUTPUT=$(mktemp)
	TEMP_RAW_OUTPUT=$(mktemp)
	trap "rm -f $TEMP_OUTPUT $TEMP_RAW_OUTPUT" EXIT

	# Start the CLI process and capture output with timeout
	print_info "Starting CLI process..."

	# Start the CLI process in background (release mode should have clean output)
	(
		ulimit -c 0
		RUST_LOG=warn "$BINARY_PATH" start --headless --max-tasks 1 --node-id $node_id 2>&1 | tee "$TEMP_RAW_OUTPUT"
	) &
	CLI_PID=$!

	# Wait for either completion or timeout (60 seconds)
	TIMEOUT=60
	for i in $(seq 1 $TIMEOUT); do
		if ! kill -0 "$CLI_PID" 2>/dev/null; then
			# Process has finished
			wait "$CLI_PID"
			CLI_EXIT_CODE=$?
			break
		fi

		# Check for success pattern every 5 seconds and show progress
		if [ $((i % 10)) -eq 0 ]; then
			print_info "CLI still running... ($i/$TIMEOUT seconds)"
			if [ -f "$TEMP_RAW_OUTPUT" ]; then
				# Show the last few lines to see progress
				LAST_LINES=$(tail -3 "$TEMP_RAW_OUTPUT" 2>/dev/null)
				if [ -n "$LAST_LINES" ]; then
					print_info "Recent activity:"
					echo "$LAST_LINES" | while IFS= read -r line; do
						echo "    $line"
					done
				fi
			fi
		fi

		if [ $((i % 5)) -eq 0 ] && [ -f "$TEMP_RAW_OUTPUT" ]; then
			if grep -q "$SUCCESS_PATTERN" "$TEMP_RAW_OUTPUT" 2>/dev/null; then
				print_status "Success pattern detected early, waiting for clean exit..."
				# Give it 30 more seconds to exit cleanly
				for j in $(seq 1 30); do
					if ! kill -0 "$CLI_PID" 2>/dev/null; then
						print_info "CLI exited cleanly after success"
						wait "$CLI_PID" 2>/dev/null
						CLI_EXIT_CODE=$?
						break 2
					fi
					sleep 1
				done
				# If still running after 30 seconds, terminate it
				if kill -0 "$CLI_PID" 2>/dev/null; then
					print_info "CLI still running after 30s, terminating..."
					kill -TERM "$CLI_PID" 2>/dev/null
					sleep 2
					if kill -0 "$CLI_PID" 2>/dev/null; then
						kill -KILL "$CLI_PID" 2>/dev/null
					fi
					wait "$CLI_PID" 2>/dev/null
					CLI_EXIT_CODE=$?
				fi
				break
			fi
		fi

		sleep 1
	done

	# If we reached timeout, kill the process
	if kill -0 "$CLI_PID" 2>/dev/null; then
		print_info "CLI process timed out after $TIMEOUT seconds, terminating..."
		kill -TERM "$CLI_PID" 2>/dev/null
		sleep 2
		if kill -0 "$CLI_PID" 2>/dev/null; then
			kill -KILL "$CLI_PID" 2>/dev/null
		fi
		wait "$CLI_PID" 2>/dev/null
		CLI_EXIT_CODE=$?
	fi

	if [ "$CLI_EXIT_CODE" -eq 0 ]; then
		# Process completed successfully
		print_info "CLI process completed successfully"

		if grep -q "$SUCCESS_PATTERN" "$TEMP_RAW_OUTPUT" 2>/dev/null; then
			print_status "Success pattern detected: $SUCCESS_PATTERN"
			SUCCESS_FOUND=true
		else
			print_info "No success pattern found in output"
		fi
	else
		# Process failed or was terminated
		if [ "$CLI_EXIT_CODE" -eq 143 ]; then
			# Process was terminated by SIGTERM (timeout or signal)
			print_info "Process terminated by signal"
		elif [ "$CLI_EXIT_CODE" -eq 124 ]; then
			# Process timed out
			print_info "Process timed out"
		else
			print_info "Process exited with code: $CLI_EXIT_CODE"
		fi

		if grep -q "Rate limited" "$TEMP_RAW_OUTPUT" 2>/dev/null; then
			RATE_LIMITED=true
		fi
	fi

	# Show last few lines of CLI output for debugging
	print_info "CLI output (last 10 lines):"
	tail -10 "$TEMP_RAW_OUTPUT" 2>/dev/null | while IFS= read -r line; do
		echo "  $line"
	done

	# Check if we found the success pattern
	if [ "$SUCCESS_FOUND" = true ]; then
		print_status "Integration test PASSED - CLI successfully submitted proof"
		exit 0
	elif [ "$JUST_ONCE" = true ] && [ "$EXIT_EARLY" = true ]; then
		# In --once mode, continue to next node ID if rate limited
		continue
	else
		if [ "$RATE_LIMITED" = true ]; then
			print_info "Rate limited"
		fi
	fi

	# Clean up temp files
	rm -f "$TEMP_OUTPUT" "$TEMP_RAW_OUTPUT"
>>>>>>> e10971c4
done

# If we get here, none of the node IDs worked
print_error "Integration test FAILED - No proof submission detected within $MAX_TIMEOUT_SECONDS seconds"
print_info "Checked for success patterns:"
echo "  - $SUCCESS_PATTERN"
exit 1<|MERGE_RESOLUTION|>--- conflicted
+++ resolved
@@ -79,132 +79,6 @@
 
 # Try each node ID until one works
 for node_id in "${NODE_IDS[@]}"; do
-<<<<<<< HEAD
-    
-    # Use temporary files to capture output
-    TEMP_OUTPUT=$(mktemp)
-    TEMP_RAW_OUTPUT=$(mktemp)
-    trap "rm -f $TEMP_OUTPUT $TEMP_RAW_OUTPUT" EXIT
-
-    # Start the CLI process and capture output with timeout
-    print_info "Starting CLI process..."
-    
-    # Start the CLI process in background (release mode should have clean output)
-    (ulimit -c 0; RUST_LOG=warn "$BINARY_PATH" start --headless --max-tasks 1 --node-id $node_id 2>&1 | tee "$TEMP_RAW_OUTPUT") &
-    CLI_PID=$!
-    
-    # Wait for either completion or timeout (60 seconds)
-    TIMEOUT=60
-    for i in $(seq 1 $TIMEOUT); do
-        if ! kill -0 "$CLI_PID" 2>/dev/null; then
-            # Process has finished
-            wait "$CLI_PID"
-            CLI_EXIT_CODE=$?
-            break
-        fi
-        
-        # Check for success pattern every 5 seconds and show progress
-        if [ $((i % 10)) -eq 0 ]; then
-            print_info "CLI still running... ($i/$TIMEOUT seconds)"
-            if [ -f "$TEMP_RAW_OUTPUT" ]; then
-                # Show the last few lines to see progress
-                LAST_LINES=$(tail -3 "$TEMP_RAW_OUTPUT" 2>/dev/null)
-                if [ -n "$LAST_LINES" ]; then
-                    print_info "Recent activity:"
-                    echo "$LAST_LINES" | while IFS= read -r line; do
-                        echo "    $line"
-                    done
-                fi
-            fi
-        fi
-        
-        if [ $((i % 5)) -eq 0 ] && [ -f "$TEMP_RAW_OUTPUT" ]; then
-            if grep -q "$SUCCESS_PATTERN" "$TEMP_RAW_OUTPUT" 2>/dev/null; then
-                print_status "Success pattern detected early, waiting for clean exit..."
-                # Give it 30 more seconds to exit cleanly
-                for j in $(seq 1 30); do
-                    if ! kill -0 "$CLI_PID" 2>/dev/null; then
-                        print_info "CLI exited cleanly after success"
-                        wait "$CLI_PID" 2>/dev/null
-                        CLI_EXIT_CODE=$?
-                        break 2
-                    fi
-                    sleep 1
-                done
-                # If still running after 30 seconds, terminate it
-                if kill -0 "$CLI_PID" 2>/dev/null; then
-                    print_info "CLI still running after 30s, terminating..."
-                    kill -TERM "$CLI_PID" 2>/dev/null
-                    sleep 2
-                    if kill -0 "$CLI_PID" 2>/dev/null; then
-                        kill -KILL "$CLI_PID" 2>/dev/null
-                    fi
-                    wait "$CLI_PID" 2>/dev/null
-                    CLI_EXIT_CODE=$?
-                fi
-                break
-            fi
-        fi
-        
-        sleep 1
-    done
-    
-    # If we reached timeout, kill the process
-    if kill -0 "$CLI_PID" 2>/dev/null; then
-        print_info "CLI process timed out after $TIMEOUT seconds, terminating..."
-        kill -TERM "$CLI_PID" 2>/dev/null
-        sleep 2
-        if kill -0 "$CLI_PID" 2>/dev/null; then
-            kill -KILL "$CLI_PID" 2>/dev/null
-        fi
-        wait "$CLI_PID" 2>/dev/null
-        CLI_EXIT_CODE=$?
-    fi
-    
-    if [ "$CLI_EXIT_CODE" -eq 0 ]; then
-        # Process completed successfully
-        print_info "CLI process completed successfully"
-        
-        if grep -q "$SUCCESS_PATTERN" "$TEMP_RAW_OUTPUT" 2>/dev/null; then
-            print_status "Success pattern detected: $SUCCESS_PATTERN"
-            SUCCESS_FOUND=true
-        else
-            print_info "No success pattern found in output"
-        fi
-    else
-        # Process failed or was terminated
-        if [ "$CLI_EXIT_CODE" -eq 143 ]; then
-            # Process was terminated by SIGTERM (timeout or signal)
-            print_info "Process terminated by signal"
-        elif [ "$CLI_EXIT_CODE" -eq 124 ]; then
-            # Process timed out
-            print_info "Process timed out"
-        else
-            print_info "Process exited with code: $CLI_EXIT_CODE"
-        fi
-        
-        if grep -q "Rate limited" "$TEMP_RAW_OUTPUT" 2>/dev/null; then
-            RATE_LIMITED=true
-        fi
-    fi
-    
-
-    # Check if we found the success pattern
-    if [ "$SUCCESS_FOUND" = true ]; then
-        print_status "Integration test PASSED - CLI successfully submitted proof"
-        exit 0
-    elif [ "$JUST_ONCE" = true ] && [ "$EXIT_EARLY" = true ]; then
-        # In --once mode, continue to next node ID if rate limited
-        continue
-    else
-        if [ "$RATE_LIMITED" = true ]; then
-            print_info "Rate limited"
-        fi
-    fi
-    
-    # Clean up temp files
-    rm -f "$TEMP_OUTPUT" "$TEMP_RAW_OUTPUT"
-=======
 
 	# Use temporary files to capture output
 	TEMP_OUTPUT=$(mktemp)
@@ -337,7 +211,6 @@
 
 	# Clean up temp files
 	rm -f "$TEMP_OUTPUT" "$TEMP_RAW_OUTPUT"
->>>>>>> e10971c4
 done
 
 # If we get here, none of the node IDs worked
